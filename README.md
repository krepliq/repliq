--- conflicted
+++ resolved
@@ -1,24 +1,3 @@
-<<<<<<< HEAD
-# repliq
-
-Repliq (pronounced rep-li-kew) is an open-source, Kubernetes-native, high-performance, persistent, and replicated
-message queue
-written in Rust for deterministic, low-latency inter-process communication (IPC) and cross-machine replication. Inspired
-by [Chronicle Queue](https://chronicle.software/queue/).
-
-![Repliq Dashboard](images/readme/repliq_640_320.png)
-
-## Key Features
-
-* **Memory-mapped files:**  Provides ultra-fast data access and efficient sharing between processes.
-* **Asynchronous replication:** Enables scalable, cross-machine communication with low latency.
-* **Familiar Rust queue interface:** Offers an intuitive API for easy integration.
-* **Kubernetes-native:** Leverages Kubernetes features for seamless deployment and management.
-
-## Coming Soon
-
-**Target Release: Q1 2025**
-=======
 # k8s-repli-queue
 
 **k8s-repli-queue** is a copyleft, open-source, Kubernetes-native message queue written in Rust for deterministic,
@@ -38,7 +17,6 @@
 ## Coming Soon
 
 **Target Release: 2025 Q1**
->>>>>>> 16dcac78
 
 Stay tuned for updates and the initial release.
 
@@ -46,13 +24,8 @@
 
 ```rust
 use async_trait::async_trait;
-<<<<<<< HEAD
-use thiserror::Error;
-use std::io;
-=======
 use std::io;
 use thiserror::Error;
->>>>>>> 16dcac78
 
 #[derive(Error, Debug)]
 pub enum QueueError {
@@ -81,55 +54,32 @@
     Other(String),
 }
 
-<<<<<<< HEAD
-// Trait representing a generic queue
-=======
 pub enum ReplicationMode {
     Synchronous,
     Asynchronous,
 }
 
->>>>>>> 16dcac78
 #[async_trait]
 pub trait Queue<T: Send + Sync> {
     async fn enqueue(&self, item: T) -> Result<(), QueueError>;
     async fn dequeue(&self) -> Result<Option<T>, QueueError>;
 }
 
-<<<<<<< HEAD
-// Trait for a persistent queue (extends the basic Queue trait)
 #[async_trait]
 pub trait PersistentQueue<T: Send + Sync>: Queue<T> {
-    // Create a new persistent queue, specifying the file path and capacity.
-=======
-#[async_trait]
-pub trait PersistentQueue<T: Send + Sync>: Queue<T> {
->>>>>>> 16dcac78
     fn new(path: &str, capacity: usize) -> Result<Self, QueueError>
     where
         Self: Sized;
 
-<<<<<<< HEAD
     // Open an existing persistent queue from a file path.
-=======
->>>>>>> 16dcac78
     fn open(path: &str) -> Result<Self, QueueError>
     where
         Self: Sized;
 }
 
-<<<<<<< HEAD
-// Trait for a replicated queue (extends PersistentQueue)
-#[async_trait]
-pub trait ReplicatedQueue<T: Send + Sync>: PersistentQueue<T> {
-    // Configure replication settings, specifying the primary node, 
-    // a list of secondary nodes, and the replication mode.
-    fn with_replication(
-=======
 #[async_trait]
 pub trait ReplicatedQueue<T: Send + Sync>: PersistentQueue<T> {
     fn configure_replication(
->>>>>>> 16dcac78
         &mut self,
         primary_node: &str,
         secondary_nodes: Vec<&str>,
@@ -137,24 +87,10 @@
     ) -> Result<(), QueueError>;
 }
 
-<<<<<<< HEAD
-// Enum for replication modes (synchronous or asynchronous).
-pub enum ReplicationMode {
-    Synchronous,
-    Asynchronous,
-}
-
-// Implement a concrete ReplicatedQueue for ease of use
-pub struct RepliqQueue<T: Send + Sync>(std::marker::PhantomData<T>);
-
-#[async_trait]
-impl<T: Send + Sync> Queue<T> for RepliqQueue<T> {
-=======
 pub struct ReplicatedQueueImpl<T: Send + Sync>(std::marker::PhantomData<T>);
 
 #[async_trait]
 impl<T: Send + Sync> Queue<T> for ReplicatedQueueImpl<T> {
->>>>>>> 16dcac78
     async fn enqueue(&self, item: T) -> Result<(), QueueError> {
         // Implementation details...
         Ok(())
@@ -166,36 +102,20 @@
     }
 }
 
-<<<<<<< HEAD
-impl<T: Send + Sync> PersistentQueue<T> for RepliqQueue<T> {
-    fn new(path: &str, capacity: usize) -> Result<Self, QueueError> {
-        // Implementation details...
-        Ok(RepliqQueue(std::marker::PhantomData))
-=======
 impl<T: Send + Sync> PersistentQueue<T> for ReplicatedQueueImpl<T> {
     fn new(path: &str, capacity: usize) -> Result<Self, QueueError> {
         // Implementation details...
         Ok(ReplicatedQueueImpl(std::marker::PhantomData))
->>>>>>> 16dcac78
     }
 
     fn open(path: &str) -> Result<Self, QueueError> {
         // Implementation details...
-<<<<<<< HEAD
-        Ok(RepliqQueue(std::marker::PhantomData))
-    }
-}
-
-impl<T: Send + Sync> ReplicatedQueue<T> for RepliqQueue<T> {
-    fn with_replication(
-=======
         Ok(ReplicatedQueueImpl(std::marker::PhantomData))
     }
 }
 
 impl<T: Send + Sync> ReplicatedQueue<T> for ReplicatedQueueImpl<T> {
     fn configure_replication(
->>>>>>> 16dcac78
         &mut self,
         primary_node: &str,
         secondary_nodes: Vec<&str>,
@@ -210,38 +130,6 @@
 ## Sample Usage
 
 ```rust
-<<<<<<< HEAD
-use repliq::{QueueError, ReplicatedQueue, ReplicationMode, RepliqQueue};
-
-#[tokio::main]
-async fn main() -> Result<(), Box<dyn std::error::Error>> {
-    // Create a new replicated queue
-    let mut queue = RepliqQueue::<String>::new("my_queue", 1024)?;
-
-    // Configure replication
-    queue.with_replication(
-        "primary-node",
-        vec!["secondary-node-1", "secondary-node-2"],
-        ReplicationMode::Asynchronous,
-    )?;
-
-    // Enqueue an item
-    queue.enqueue("Hello, repliq!".to_string()).await?;
-
-    // Dequeue an item
-    match queue.dequeue().await? {
-        Some(message) => println!("Dequeued item: {}", message),
-        None => println!("Queue is empty!"),
-    }
-
-    // Demonstrate error handling
-    if let Err(e) = queue.enqueue("This might fail".to_string()).await {
-        match e {
-            QueueError::Full => eprintln!("Failed to enqueue: Queue is full"),
-            QueueError::Io(io_error) => eprintln!("I/O error during enqueue: {}", io_error),
-            QueueError::Replication(msg) => eprintln!("Replication error during enqueue: {}", msg),
-            _ => eprintln!("Unexpected error during enqueue: {:?}", e),
-=======
 use repliq::{ReplicatedQueue, ReplicationMode};
 use std::process::{Command, Stdio};
 use tokio::io::{AsyncBufReadExt, AsyncWriteExt, BufReader};
@@ -277,7 +165,6 @@
         let mut reader = BufReader::new(stdout).lines();
         while let Some(line) = reader.next_line().await? {
             println!("Child process received: {}", line);
->>>>>>> 16dcac78
         }
     }
 
@@ -285,17 +172,10 @@
 }
 ```
 
-<<<<<<< HEAD
-## Kubernetes and Docker Hub Usage (Proposed)
-
-`repliq` is designed to be Kubernetes-native. You'll be able to deploy it as a Docker container within your Kubernetes
-cluster and configure it using Kubernetes resources like ConfigMaps and Secrets.
-=======
 ## Kubernetes Usage (Proposed)
 
 **k8s-repli-queue** is designed to be Kubernetes-native. You'll be able to deploy it as a Docker container within your
 Kubernetes cluster and configure it using Kubernetes resources like ConfigMaps and Secrets.
->>>>>>> 16dcac78
 
 **Example Deployment (Conceptual):**
 
@@ -315,11 +195,7 @@
     spec:
       containers:
         - name: repliq
-<<<<<<< HEAD
-          image: mahurangisoftware/repliq:latest
-=======
           image: mahurangisoftware/k8s-repli-queue:latest
->>>>>>> 16dcac78
           resources:
             limits:
               memory: 200Mi
@@ -381,30 +257,6 @@
   type: ClusterIP
 ```
 
-<<<<<<< HEAD
-## Dashboard
-
-![Repliq Dashboard](images/readme/repliq_dashboard.png)
-
-## Integrations
-
-Repliq seamlessly integrates with various tools and platforms to enhance monitoring, scaling, and overall operational
-efficiency:
-
-* **Prometheus**: Export key metrics for comprehensive monitoring and alerting.
-* **Grafana/Telegraf**: Visualize Repliq performance data with customizable dashboards.
-* **More to follow...**
-
-For detailed integration guides, please refer to our [documentation](https://docs.repliq.io/integrations).
-
-## Benchmarks
-
-...
-
-## License
-
-This project is licensed under the [GNU General Public License](LICENSE).
-=======
 ## Grafana Dashboard
 
 ![repliq Dashboard](images/readme/repliq_dashboard.png)
@@ -436,5 +288,4 @@
 
 This project is licensed under the [GNU General Public License](LICENSE).
 
----
->>>>>>> 16dcac78
+---